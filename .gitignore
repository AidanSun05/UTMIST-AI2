# Byte-compiled / optimized / DLL files
<<<<<<< HEAD
environment/__pycache__/*
*.py[codz]
*$py.class

=======
__pycache__/
*.py[codz]
*$py.class


>>>>>>> 0debe8f2
/assets/
/assets/*
/attacks/
/attacks/*
attacks.zip
assets.zip

/checkpoints/*

# Videos, zip files, or csv
*.mp4
*.zip
*.csv# macOS
.DS_Store

# Python
__pycache__/
*.pyc

# Virtual envs
venv/
.venv/
ENV/
env/

# Local scratch
path/<|MERGE_RESOLUTION|>--- conflicted
+++ resolved
@@ -1,16 +1,9 @@
 # Byte-compiled / optimized / DLL files
-<<<<<<< HEAD
-environment/__pycache__/*
-*.py[codz]
-*$py.class
-
-=======
 __pycache__/
 *.py[codz]
 *$py.class
 
 
->>>>>>> 0debe8f2
 /assets/
 /assets/*
 /attacks/
